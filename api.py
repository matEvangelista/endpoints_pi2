# --- 1. CONFIGURAÇÃO E DEPENDÊNCIAS ---
#
# Para rodar este serviço, você precisará instalar as seguintes bibliotecas:
# pip install "fastapi[all]" uvicorn neo4j bcrypt sentence-transformers numpy
#
# Para executar, salve este arquivo como `main.py` e rode no terminal:
# uvicorn main:app --reload
#
# Acesse a documentação interativa da API em: http://127.0.0.1:8000/docs

import re
from typing import List, Optional, Dict, Any

import bcrypt
import numpy as np
from fastapi import FastAPI, Depends, HTTPException, status, Query, UploadFile, File
from fastapi.middleware.cors import CORSMiddleware
from neo4j import GraphDatabase, Driver, Session
from pydantic import BaseModel, Field
from sentence_transformers import SentenceTransformer
import jwt as pyjwt
from datetime import datetime, timedelta, timezone
from fastapi.security import HTTPBearer, HTTPAuthorizationCredentials
from fastapi.responses import JSONResponse
import os
from fastapi.staticfiles import StaticFiles

# --- 2. CONFIGURAÇÃO DO BANCO DE DADOS E MODELO DE ML ---
NEO4J_URI = "neo4j://localhost:7687"
NEO4J_AUTH = ("neo4j", "12345678") # Senha que você forneceu

SECRET_KEY = "your-secret-key-here-change-this-in-production"
ALGORITHM = "HS256"
ACCESS_TOKEN_EXPIRE_MINUTES = 30

security = HTTPBearer()

# Objetos que armazenarão o driver e o modelo
db_driver: Optional[Driver] = None
embedding_model: Optional[SentenceTransformer] = None

UPLOAD_DIR = "uploaded_images"
os.makedirs(UPLOAD_DIR, exist_ok=True)

def get_db_session() -> Session:
    """
    Dependency Injection: Cria e fornece uma sessão do Neo4j para cada requisição.
    """
    if db_driver is None:
        raise HTTPException(status_code=503, detail="A conexão com o banco de dados não está disponível.")
    return db_driver.session(database="neo4j")

def get_embedding_model() -> SentenceTransformer:
    """
    Dependency Injection: Fornece a instância do modelo de embedding.
    """
    if embedding_model is None:
        raise HTTPException(status_code=503, detail="O modelo de embedding não está disponível.")
    return embedding_model

async def lifespan(app: FastAPI):
    # Ao iniciar a aplicação
    global db_driver, embedding_model
    
    # Conecta ao Neo4j
    print("Conectando ao Neo4j...")
    db_driver = GraphDatabase.driver(NEO4J_URI, auth=NEO4J_AUTH)
    try:
        db_driver.verify_connectivity()
        print("Conexão com Neo4j estabelecida com sucesso.")
    except Exception as e:
        print(f"Falha ao conectar com o Neo4j: {e}")
        db_driver = None
    
    # Carrega o modelo de embedding
    print("Carregando o modelo de Sentence Transformer...")
    try:
        embedding_model = SentenceTransformer('sentence-transformers/all-MiniLM-L6-v2')
        print("Modelo de embedding carregado com sucesso.")
    except Exception as e:
        print(f"Falha ao carregar o modelo de embedding: {e}")
        embedding_model = None
        
    yield
    
    # Ao desligar a aplicação
    if db_driver:
        print("Fechando a conexão com o Neo4j...")
        db_driver.close()
        print("Conexão fechada.")


# --- 3. SCHEMAS (Modelos Pydantic) ---

# Schemas de Autor
class AutorBase(BaseModel):
    nome: str = Field(..., example="George Orwell")

class AutorCreate(AutorBase):
    pass

class AutorUpdate(BaseModel):
    nome: Optional[str] = None

class AutorResponse(AutorBase):
    id: str = Field(..., example="george_orwell")
    livros: List[str] = Field([], example=["1984", "A Revolução dos Bichos"])

class AutorSearchResponse(BaseModel):
    resultados: List[AutorResponse]

# Schemas de Livro
class LivroBase(BaseModel):
    titulo: str = Field(..., example="1984")
    ano_publicacao: Optional[int] = Field(None, example=1949)
    url_img: Optional[str] = Field(None, example="http://exemplo.com/1984.jpg")
    descricao: Optional[str] = Field(None, example="Uma visão sombria de um futuro totalitário.")

class LivroCreate(LivroBase):
    autor_nome: str = Field(..., example="George Orwell")
    categorias: List[str] = Field(default_factory=list, example=["Distopia", "Ficção Científica"])

class LivroUpdate(BaseModel):
    titulo: Optional[str] = None
    ano_publicacao: Optional[int] = None
    url_img: Optional[str] = None
    descricao: Optional[str] = None
    categorias: Optional[List[str]] = None

class LivroResponse(LivroBase):
    id: int # ID numérico gerado pelo sistema
    autor: Optional[str] = Field(None, example="George Orwell")
    categorias: List[str] = Field(default_factory=list)
    descr_embedding: Optional[List[float]] = None

class LivroSearchResponse(BaseModel):
    resultados: List[LivroResponse]

# Schemas de Usuário
class UsuarioBase(BaseModel):
    name: str = Field(..., example="Maria")
    surname: str = Field(..., example="Silva")
    email: str = Field(..., example="usuario@email.com")

class UsuarioCreate(UsuarioBase):
    password: str = Field(..., example="senhaSuperForte123")

class UsuarioUpdate(BaseModel):
    name: Optional[str] = None
    surname: Optional[str] = None
    email: Optional[str] = None
    password: Optional[str] = None

class UsuarioResponse(UsuarioBase):
    user_id: int = Field(..., example=1)

# Schemas de Coleção
class ColecaoCreate(BaseModel):
    nome: str = Field(..., example="Meus Favoritos")

class ColecaoResponse(ColecaoCreate):
    id: str
    user_id: int
    livros: List[Dict[str, Any]] = Field(default_factory=list)

class ColecoesResponse(ColecaoCreate):
    id: str
    livros: List[Dict[str, Any]] = Field(default_factory=list)

class ColecaoUpdate(BaseModel): # Schema adicionado
    nome: Optional[str] = None
    emoji: Optional[str] = None

# Schemas de Comentários
class ComentarioBase(BaseModel):
    texto: str = Field(..., example="Um livro transformador!")

class ComentarioCreate(ComentarioBase):
    pass

class ComentarioUpdate(ComentarioBase):
    pass

class ComentarioResponse(ComentarioBase):
    id: str
    user_id: int
    user_name: str
    livro_id: int
    data_criacao: datetime

# Schemas de Relacionamentos e Recomendações
class InteracaoCreate(BaseModel):
    status: str = Field(..., example="LENDO", pattern="^(LIDO|LENDO|NOVO)$")
    comentario: Optional[str] = Field(None, example="Este livro é incrível!")

class AvaliacaoCreate(BaseModel):
    nota: int = Field(..., ge=1, le=5, example=5)

class AvaliacaoResponse(BaseModel):
    nota: int

class InteracaoResponse(BaseModel):
    id: str
    status: str
    comentarios: List[str] = Field(default_factory=list)

class Recomendacao(BaseModel):
    id: int
    titulo: str
    similaridade: float
    motivo: str

class RecomendacoesResponse(BaseModel):
    recomendacoes: List[Recomendacao]

# Schemas de autenticação
class LoginRequest(BaseModel):
    email: str = Field(..., example="email@exemplo.com")
    senha: str = Field(..., example="senhaSuperForte123")

class TokenResponse(BaseModel):
    access_token: str
    token_type: str = "bearer"
    user_id: int


# --- 4. FUNÇÕES CRUD (Lógica de Banco de Dados) ---

def _cosine_similarity(vec1: List[float], vec2: List[float]) -> float:
    """Calcula a similaridade de cosseno entre dois vetores usando numpy."""
    v1 = np.array(vec1)
    v2 = np.array(vec2)
    dot_product = np.dot(v1, v2)
    norm_v1 = np.linalg.norm(v1)
    norm_v2 = np.linalg.norm(v2)
    if norm_v1 == 0 or norm_v2 == 0:
        return 0.0
    return dot_product / (norm_v1 * norm_v2)

# --- CRUD de Autor ---
def crud_criar_autor(session: Session, autor: AutorCreate) -> Optional[Dict[str, Any]]:
    autor_id = re.sub(r'[^a-z0-9_]', '', re.sub(r'\s+', '_', autor.nome.lower()))
    result = session.run("MERGE (a:Autor {id: $id}) ON CREATE SET a.nome = $nome RETURN a.id as id, a.nome as nome", id=autor_id, nome=autor.nome)
    return result.single().data()

def crud_ler_autor(session: Session, autor_id: str) -> Optional[Dict[str, Any]]:
    query = "MATCH (a:Autor {id: $id}) OPTIONAL MATCH (a)-[:ESCREVEU]->(l:Livro) RETURN a.id AS id, coalesce(a.nome, '') AS nome, collect(l.titulo) AS livros"
    result = session.run(query, id=autor_id)
    record = result.single()
    return record.data() if record and record['id'] else None

def crud_buscar_autores_por_nome(session: Session, nome: str) -> List[Dict[str, Any]]:
    query = "MATCH (a:Autor) WHERE toLower(a.nome) CONTAINS toLower($nome) OPTIONAL MATCH (a)-[:ESCREVEU]->(l:Livro) RETURN a.id AS id, coalesce(a.nome, '') AS nome, collect(l.titulo) AS livros"
    result = session.run(query, nome=nome)
    return [record.data() for record in result]

def crud_atualizar_autor(session: Session, autor_id: str, autor_update: AutorUpdate) -> Optional[Dict[str, Any]]:
    update_data = autor_update.dict(exclude_unset=True)
    if not update_data: return crud_ler_autor(session, autor_id)
    query = "MATCH (a:Autor {id: $id}) SET a += $updates RETURN a.id as id, a.nome as nome"
    result = session.run(query, id=autor_id, updates=update_data)
    return result.single().data() if result.peek() else None

def crud_apagar_autor(session: Session, autor_id: str) -> bool:
    result = session.run("MATCH (a:Autor {id: $id}) DETACH DELETE a", id=autor_id)
    return result.consume().counters.nodes_deleted > 0

# --- CRUD de Livro ---
def crud_criar_livro(session: Session, livro: LivroCreate, model: SentenceTransformer) -> Optional[Dict[str, Any]]:
    autor_id = re.sub(r'[^a-z0-9_]', '', re.sub(r'\s+', '_', livro.autor_nome.lower()))
    
    descricao_limpa = livro.descricao if livro.descricao and livro.descricao != "None" else ""
    embedding = model.encode(descricao_limpa).tolist() if descricao_limpa else []
    
    query = """
        OPTIONAL MATCH (n:Livro) WITH coalesce(max(n.id), 0) AS max_id
        CREATE (l:Livro {
            id: max_id + 1,
            titulo: $titulo,
            ano_publicacao: $ano_publicacao,
            url_img: $url_img,
            descricao: $descricao,
            descr_embedding: $embedding,
            data_criacao: datetime()
        })
        WITH l
        MERGE (a:Autor {id: $autor_id}) ON CREATE SET a.nome = $autor_nome
        MERGE (a)-[:ESCREVEU]->(l)
        WITH l
        UNWIND $categorias as nome_cat
        MERGE (c:Categoria {id: toLower(replace(nome_cat, ' ', '_'))}) ON CREATE SET c.nome = nome_cat
        MERGE (l)-[:PERTENCE_A]->(c)
        RETURN l.id as id
        """
    params = {
        "titulo": livro.titulo,
        "ano_publicacao": livro.ano_publicacao,
        "url_img": livro.url_img,
        "descricao": descricao_limpa,
        "embedding": embedding,
        "autor_id": autor_id,
        "autor_nome": livro.autor_nome,
        "categorias": livro.categorias
    }
    result = session.run(query, params)
    return result.single()

def crud_ler_livro(session: Session, livro_id: int) -> Optional[Dict[str, Any]]:
    query = """
    MATCH (l:Livro {id: $id})
    OPTIONAL MATCH (a:Autor)-[:ESCREVEU]->(l)
    OPTIONAL MATCH (l)-[:PERTENCE_A]->(c:Categoria)
    RETURN l.id as id, 
           coalesce(l.titulo, "") AS titulo, 
           l.ano_publicacao as ano_publicacao, 
           coalesce(l.url_img, "") as url_img, 
           coalesce(l.descricao, "") as descricao,
           l.descr_embedding as descr_embedding, 
           coalesce(a.nome, "Desconhecido") as autor, 
           collect(c.nome) as categorias
    """
    result = session.run(query, id=livro_id)
    record = result.single()
    if not record:
        return None
    
    data = record.data()
    # Sanitize data to prevent validation errors with NaN values
    if not isinstance(data.get('url_img'), str):
        data['url_img'] = ""
    return data

def crud_buscar_livros_por_titulo(session: Session, titulo: str) -> List[Dict[str, Any]]:
    query = """
    MATCH (l:Livro) WHERE toLower(l.titulo) CONTAINS toLower($titulo) AND l.descricao <> "None"
    OPTIONAL MATCH (a:Autor)-[:ESCREVEU]->(l)
    OPTIONAL MATCH (l)-[:PERTENCE_A]->(c:Categoria)
    RETURN l.id as id, 
           coalesce(l.titulo, "") AS titulo, 
           l.ano_publicacao as ano_publicacao, 
           coalesce(l.url_img, "") as url_img, 
           coalesce(l.descricao, "") as descricao,
           l.descr_embedding as descr_embedding, 
           coalesce(a.nome, "Desconhecido") as autor, 
           collect(c.nome) as categorias
    """
    result = session.run(query, titulo=titulo)
    livros = []
    for record in result:
        data = record.data()
        # Sanitize data to prevent validation errors with NaN values
        if not isinstance(data.get('url_img'), str):
            data['url_img'] = ""
        livros.append(data)
    return livros

def crud_atualizar_livro(session: Session, livro_id: int, livro_update: LivroUpdate, model: SentenceTransformer) -> bool:
    update_data = livro_update.dict(exclude_unset=True)
    novas_categorias = update_data.pop('categorias', None)
    
    if 'descricao' in update_data:
        descricao_atualizada = update_data['descricao']
        if not descricao_atualizada or descricao_atualizada == "None":
            update_data['descricao'] = ""
            update_data['descr_embedding'] = []
        else:
            update_data['descr_embedding'] = model.encode(descricao_atualizada).tolist()

    properties_set = False
    if update_data:
        query_props = "MATCH (l:Livro {id: $id}) SET l += $updates"
        result_props = session.run(query_props, id=livro_id, updates=update_data)
        if result_props.consume().counters.properties_set > 0: properties_set = True

    if novas_categorias is not None:
        query_cats = """
            MATCH (l:Livro {id: $id})
            OPTIONAL MATCH (l)-[r:PERTENCE_A]->() DELETE r
            WITH l
            UNWIND $novas_categorias AS nome_cat
            MERGE (c:Categoria {id: toLower(replace(nome_cat, ' ', '_'))}) ON CREATE SET c.nome = nome_cat
            MERGE (l)-[:PERTENCE_A]->(c)
        """
        result_cats = session.run(query_cats, id=livro_id, novas_categorias=novas_categorias)
        if result_cats.consume().counters.relationships_created > 0: properties_set = True
    return properties_set

def crud_apagar_livro(session: Session, livro_id: int) -> bool:
    result = session.run("MATCH (l:Livro {id: $id}) DETACH DELETE l", id=livro_id)
    return result.consume().counters.nodes_deleted > 0

def crud_buscar_todos_livros(session: Session) -> List[Dict[str, Any]]:
    query = """
    MATCH (l:Livro)
    OPTIONAL MATCH (a:Autor)-[:ESCREVEU]->(l)
    OPTIONAL MATCH (l)-[:PERTENCE_A]->(c:Categoria)
    RETURN l.id as id, 
           coalesce(l.titulo, "") AS titulo, 
           l.ano_publicacao as ano_publicacao, 
           coalesce(l.url_img, "") as url_img, 
           coalesce(l.descricao, "") as descricao,
           l.descr_embedding as descr_embedding, 
           coalesce(a.nome, "Desconhecido") as autor, 
           collect(c.nome) as categorias
    """
    result = session.run(query)
    livros = []
    for record in result:
        data = record.data()
        # Sanitize data to prevent validation errors with NaN values
        if not isinstance(data.get('url_img'), str):
            data['url_img'] = ""
        livros.append(data)
    return livros

# --- CRUD de Usuário ---
def crud_criar_usuario(session: Session, usuario: UsuarioCreate) -> Dict[str, Any]:
    # Busca o maior user_id atual e incrementa
    result = session.run("OPTIONAL MATCH (u:Usuario) RETURN coalesce(max(u.id), 0) AS max_id")
    max_id = result.single()["max_id"]
    user_id = max_id + 1
    senha_hash = bcrypt.hashpw(usuario.password.encode('utf-8'), bcrypt.gensalt()).decode('utf-8')
    query = """
        CREATE (u:Usuario {id: $user_id, name: $name, surname: $surname, email: $email, password: $senha_hash})
        RETURN u.id as user_id, u.name as name, u.surname as surname, u.email as email
    """
    params = {"user_id": user_id, "name": usuario.name, "surname": usuario.surname, "email": usuario.email, "senha_hash": senha_hash}
    result = session.run(query, params)
    return result.single().data()

def crud_ler_usuario(session: Session, user_id: int) -> Optional[Dict[str, Any]]:
    result = session.run("MATCH (u:Usuario {id: $user_id}) RETURN u.id as user_id, u.name as name, u.surname as surname, u.email as email", user_id=user_id)
    return result.single().data() if result.peek() else None

def crud_atualizar_usuario(session: Session, user_id: int, usuario_update: UsuarioUpdate) -> Optional[Dict[str, Any]]:
    update_data = usuario_update.dict(exclude_unset=True)
    if not update_data: return crud_ler_usuario(session, user_id)
    if "password" in update_data:
        update_data["password"] = bcrypt.hashpw(update_data.pop("password").encode('utf-8'), bcrypt.gensalt()).decode('utf-8')
    query = "MATCH (u:Usuario {id: $user_id}) SET u += $updates RETURN u.id as user_id, u.name as name, u.surname as surname, u.email as email"
    result = session.run(query, user_id=user_id, updates=update_data)
    return result.single().data() if result.peek() else None

def crud_apagar_usuario(session: Session, user_id: int) -> bool:
    result = session.run("MATCH (u:Usuario {id: $user_id}) DETACH DELETE u", user_id=user_id)
    return result.consume().counters.nodes_deleted > 0

# --- CRUD de Coleção ---
def crud_ler_colecoes_por_usuario(session: Session, user_id: int) -> List[Dict[str, Any]]:
    query = """
    MATCH (u:Usuario {id: $user_id})-[:CRIOU]->(c:Colecao)
    OPTIONAL MATCH (c)-[:CONTEM]->(l:Livro)
    RETURN c.id as id, c.nome as nome, u.id as user_id, collect({id: l.id, titulo: l.titulo}) as livros
    """
    result = session.run(query, user_id=user_id)
    return [record.data() for record in result]

def crud_criar_colecao(session: Session, user_id: int, colecao: ColecaoCreate) -> Dict[str, Any]:
    colecao_id = f"col_{user_id}_{re.sub(r'[^a-z0-9_]', '', colecao.nome.lower())}"
    query = "MATCH (u:Usuario {id: $user_id}) MERGE (u)-[:CRIOU]->(c:Colecao {id: $colecao_id}) ON CREATE SET c.nome = $nome RETURN c.id as id, c.nome as nome, u.id as user_id"
    result = session.run(query, user_id=user_id, colecao_id=colecao_id, nome=colecao.nome)
    return result.single().data()

def crud_pegar_colecoes(session: Session, user_id: int) -> List[Dict[str, Any]]:
    query = "MATCH (u:Usuario {id: $user_id})-[:CRIOU]->(c:Colecao) RETURN c.id AS id, c.nome AS nome"
    result = session.run(query, user_id=user_id)
    return result.data()


def crud_ler_colecao(session: Session, colecao_id: str, user_id: str) -> Optional[Dict[str, Any]]:
    query = """
    MATCH (u:Usuario {id: $user_id})-[:CRIOU]->(c:Colecao {id: $id})
    OPTIONAL MATCH (c)-[:CONTEM]->(l:Livro)
    WITH c, u, collect(CASE WHEN l IS NULL THEN {} ELSE {id: l.id, titulo: coalesce(l.titulo, "Título Desconhecido")} END) AS livros
    RETURN c.id AS id, c.nome AS nome, u.id AS user_id, livros
    """
    result = session.run(query, id=colecao_id, user_id=user_id)
    return result.single().data() if result.peek() else None

def crud_apagar_colecao(session: Session, colecao_id: str) -> bool:
    result = session.run("MATCH (c:Colecao {id: $id}) DETACH DELETE c", id=colecao_id)
    return result.consume().counters.nodes_deleted > 0

def crud_atualizar_colecao(session: Session, colecao_id: str, colecao_update: ColecaoUpdate) -> Optional[Dict[str, Any]]:
    update_data = colecao_update.dict(exclude_unset=True)
    if not update_data:
        return crud_ler_colecao(session, colecao_id)

    query = """
        MATCH (c:Colecao {id: $id})
        SET c += $updates
        RETURN c.id as id, c.nome as nome, c.emoji as emoji
    """
    result = session.run(query, id=colecao_id, updates=update_data)
    return result.single().data() if result.peek() else None

# --- CRUD de Relacionamentos ---
def crud_adicionar_livro_colecao(session: Session, colecao_id: str, livro_id: int) -> bool:
    query = "MATCH (c:Colecao {id: $colecao_id}) MATCH (l:Livro {id: $livro_id}) MERGE (c)-[:CONTEM]->(l)"
    return session.run(query, colecao_id=colecao_id, livro_id=livro_id).consume().counters.relationships_created > 0

def crud_remover_livro_colecao(session: Session, colecao_id: str, livro_id: int) -> bool:
    query = "MATCH (c:Colecao {id: $colecao_id})-[r:CONTEM]->(l:Livro {id: $livro_id}) DELETE r"
    return session.run(query, colecao_id=colecao_id, livro_id=livro_id).consume().counters.relationships_deleted > 0

def crud_gerenciar_interacao(session: Session, user_id: int, livro_id: int, interacao: InteracaoCreate) -> Optional[Dict[str, Any]]:
    query = """
        MATCH (u:Usuario {id: $user_id}) MATCH (l:Livro {id: $livro_id})
        MERGE (u)-[r:INTERAGIU_COM]->(l)
        ON CREATE SET r.id=randomUUID(), r.status=$status, r.comentarios = CASE WHEN $novo_comentario IS NOT NULL THEN [$novo_comentario] ELSE [] END
        ON MATCH SET r.status=$status, r.comentarios = CASE WHEN $novo_comentario IS NOT NULL THEN r.comentarios + [$novo_comentario] ELSE r.comentarios END
        RETURN r.id as id, r.status as status, r.comentarios as comentarios
    """
    params = {"user_id": user_id, "livro_id": livro_id, "status": interacao.status, "novo_comentario": interacao.comentario}
    result = session.run(query, params)
    record = result.single()
    return record.data() if record else None

def crud_ler_interacao(session: Session, user_id: int, livro_id: int) -> Optional[Dict[str, Any]]:
    query = "MATCH (:Usuario {id: $user_id})-[r:INTERAGIU_COM]->(:Livro {id: $livro_id}) RETURN r.id as id, r.status as status, r.comentarios as comentarios"
    result = session.run(query, user_id=user_id, livro_id=livro_id)
    record = result.single()
    return record.data() if record else None

def crud_livros_por_status_interacao(session: Session, user_id: int, status: str) -> List[Dict[str, Any]]:
    """
    Busca todos os livros com os quais um usuário interagiu com um status específico (LIDO, LENDO, etc.).
    """
    query = """
    MATCH (u:Usuario {id: $user_id})-[r:INTERAGIU_COM {status: $status}]->(l:Livro)
    OPTIONAL MATCH (a:Autor)-[:ESCREVEU]->(l)
    OPTIONAL MATCH (l)-[:PERTENCE_A]->(c:Categoria)
    RETURN l.id as id,
           coalesce(l.titulo, "") AS titulo,
           l.ano_publicacao as ano_publicacao,
           coalesce(l.url_img, "") as url_img,
           coalesce(l.descricao, "") as descricao,
           coalesce(a.nome, "Desconhecido") as autor,
           collect(c.nome) as categorias
    """
    result = session.run(query, user_id=user_id, status=status)
    livros = []
    for record in result:
        data = record.data()
        # Garante que a url da imagem seja sempre uma string para evitar erros no Pydantic/Frontend
        if not isinstance(data.get('url_img'), str):
            data['url_img'] = ""
        livros.append(data)
    return livros

def crud_apagar_interacao(session: Session, user_id: int, livro_id: int) -> bool:
    query = "MATCH (:Usuario {id: $user_id})-[r:INTERAGIU_COM]->(:Livro {id: $livro_id}) DELETE r"
    result = session.run(query, user_id=user_id, livro_id=livro_id)
    return result.consume().counters.relationships_deleted > 0

def crud_avaliar_livro(session: Session, user_id: int, livro_id: int, avaliacao: AvaliacaoCreate) -> bool:
    query = """
        MATCH (u:Usuario {id: $user_id}), (l:Livro {id: $livro_id}) MERGE (u)-[r:AVALIOU]->(l) SET r.nota = $nota
    """
    result = session.run(query, user_id=user_id, livro_id=livro_id, nota=avaliacao.nota)
    counters = result.consume().counters
    return counters.relationships_created > 0 or counters.properties_set > 0

def crud_ler_avaliacao(session: Session, user_id: int, livro_id: int) -> Optional[Dict[str, Any]]:
    query = "MATCH (:Usuario {id: $user_id})-[r:AVALIOU]->(:Livro {id: $livro_id}) RETURN r.nota as nota"
    result = session.run(query, user_id=user_id, livro_id=livro_id)
    record = result.single()
    return record.data() if record else None

def crud_apagar_avaliacao(session: Session, user_id: int, livro_id: int) -> bool:
    query = "MATCH (:Usuario {user_id: $user_id})-[r:AVALIOU]->(:Livro {id: $livro_id}) DELETE r"
    result = session.run(query, user_id=user_id, livro_id=livro_id)
    return result.consume().counters.relationships_deleted > 0

def crud_gerar_recomendacoes(session: Session, user_id: int) -> List[Dict[str, Any]]:
    # 1. Buscar todos os dados necessários do Neo4j de uma vez.
    user_id = int(user_id)
    
    query = """
    MATCH (u:Usuario {id: $user_id})
    WITH u, [(u)-[:INTERAGIU_COM|:AVALIOU]->(b) | b.id] AS interacted_ids
    MATCH (u)-[a:AVALIOU]->(source_book:Livro)
    WHERE a.nota IN [4, 5] AND source_book.descr_embedding IS NOT NULL AND source_book.descricao <> "None"
    WITH u, interacted_ids, collect({id: source_book.id, titulo: source_book.titulo, embedding: source_book.descr_embedding, nota: a.nota}) AS source_books
    MATCH (candidate_book:Livro)
    WHERE candidate_book.descr_embedding IS NOT NULL AND NOT candidate_book.id IN interacted_ids AND candidate_book.descricao <> "None"
    WITH source_books, collect({id: candidate_book.id, titulo: candidate_book.titulo, embedding: candidate_book.descr_embedding}) AS candidate_books
    RETURN source_books, candidate_books
    """
    
    result = session.run(query, user_id=user_id)
    data = result.single()
    
    if not data or not data['source_books']: 
        return []
    source_books = data['source_books']
    candidate_books = data['candidate_books']
    all_recommendations = []

    for source_book in source_books:
        source_embedding = source_book.get('embedding')
        if not source_embedding: continue
        similarities = []
        for candidate_book in candidate_books:
            if source_book['id'] == candidate_book['id']: continue
            candidate_embedding = candidate_book.get('embedding')
            if not candidate_embedding: continue
            similarity = _cosine_similarity(source_embedding, candidate_embedding)
            similarities.append({"id": candidate_book['id'], "titulo": candidate_book['titulo'], "similaridade": similarity, "motivo": f"Similar a '{source_book['titulo']}' (nota {source_book['nota']})"})
        similarities.sort(key=lambda x: x['similaridade'], reverse=True)
        limit = 5 if source_book['nota'] == 5 else 1
        all_recommendations.extend(similarities[:limit])

    final_recs_dict = {}
    for rec in all_recommendations:
        book_id = rec['id']
        if book_id not in final_recs_dict or rec['similaridade'] > final_recs_dict[book_id]['similaridade']:
            final_recs_dict[book_id] = rec
    final_list = sorted(final_recs_dict.values(), key=lambda x: x['similaridade'], reverse=True)
    return final_list

def crud_associar_livro_usuario(session: Session, user_id: int, livro_id: int) -> bool:
    query = """
        MATCH (u:Usuario {id: $user_id}), (l:Livro {id: $livro_id})
        MERGE (u)-[:REGISTROU]->(l)
    """
    result = session.run(query, user_id=user_id, livro_id=livro_id)
    return result.consume().counters.relationships_created > 0

def crud_livros_registrados_por_usuario(session: Session, user_id: int) -> List[Dict[str, Any]]:
    query = '''
    MATCH (u:Usuario {id: $user_id})-[:REGISTROU]->(l:Livro)
<<<<<<< HEAD
=======
    OPTIONAL MATCH (a:Autor)-[:ESCREVEU]->(l)
    OPTIONAL MATCH (l)-[:PERTENCE_A]->(c:Categoria)
    RETURN l.id as id,
           coalesce(l.titulo, "") AS titulo,
           l.ano_publicacao as ano_publicacao,
           coalesce(l.url_img, "") as url_img,
           coalesce(l.descricao, "") as descricao,
           l.descr_embedding as descr_embedding,
           coalesce(a.nome, "Desconhecido") as autor,
           collect(c.nome) as categorias
    '''
    result = session.run(query, user_id=user_id)
    livros = []
    for record in result:
        data = record.data()
        if not isinstance(data.get('url_img'), str):
            data['url_img'] = ""
        livros.append(data)
    return livros

def crud_buscar_ultimos_livros_registrados_por_usuario(session: Session, user_id: int, limite: int) -> List[Dict[str, Any]]:
    """
    Busca os livros mais recentes registrados por um usuário, ordenados pela data de criação.
    """
    query = '''
    MATCH (u:Usuario {id: $user_id})-[:REGISTROU]->(l:Livro)
    OPTIONAL MATCH (a:Autor)-[:ESCREVEU]->(l)
    OPTIONAL MATCH (l)-[:PERTENCE_A]->(c:Categoria)
    // Retorna os dados necessários incluindo a data de criação para ordenação
    RETURN l.id as id,
           coalesce(l.titulo, "") AS titulo,
           l.ano_publicacao as ano_publicacao,
           coalesce(l.url_img, "") as url_img,
           coalesce(l.descricao, "") as descricao,
           l.descr_embedding as descr_embedding,
           coalesce(a.nome, "Desconhecido") as autor,
           collect(c.nome) as categorias,
           l.data_criacao as data_criacao
    // Ordena pela data de criação em ordem decrescente (mais novo primeiro)
    ORDER BY data_criacao DESC
    // Limita o número de resultados
    LIMIT $limite
    '''
    result = session.run(query, user_id=user_id, limite=limite)
    livros = []
    for record in result:
        data = record.data()
        # Remove a chave de data_criacao pois não faz parte do LivroResponse
        data.pop('data_criacao', None) 
        if not isinstance(data.get('url_img'), str):
            data['url_img'] = ""
        livros.append(data)
    return livros

def crud_favoritar_livro(session: Session, user_id: int, livro_id: int) -> bool:
    """Cria um relacionamento :FAVORITOU entre um usuário e um livro."""
    query = """
    MATCH (u:Usuario {id: $user_id}), (l:Livro {id: $livro_id})
    MERGE (u)-[:FAVORITOU]->(l)
    """
    result = session.run(query, user_id=user_id, livro_id=livro_id)
    return result.consume().counters.relationships_created > 0


def crud_desfavoritar_livro(session: Session, user_id: int, livro_id: int) -> bool:
    """Remove um relacionamento :FAVORITOU entre um usuário e um livro."""
    query = """
    MATCH (u:Usuario {id: $user_id})-[r:FAVORITOU]->(l:Livro {id: $livro_id})
    DELETE r
    """
    result = session.run(query, user_id=user_id, livro_id=livro_id)
    return result.consume().counters.relationships_deleted > 0

def crud_listar_livros_favoritos(session: Session, user_id: int) -> List[Dict[str, Any]]:
    """Lista todos os livros favoritados por um usuário."""
    query = '''
    MATCH (u:Usuario {id: $user_id})-[:FAVORITOU]->(l:Livro)
>>>>>>> 208d50d7
    OPTIONAL MATCH (a:Autor)-[:ESCREVEU]->(l)
    OPTIONAL MATCH (l)-[:PERTENCE_A]->(c:Categoria)
    RETURN l.id as id,
           coalesce(l.titulo, "") AS titulo,
           l.ano_publicacao as ano_publicacao,
           coalesce(l.url_img, "") as url_img,
           coalesce(l.descricao, "") as descricao,
           l.descr_embedding as descr_embedding,
           coalesce(a.nome, "Desconhecido") as autor,
           collect(c.nome) as categorias
    '''
    result = session.run(query, user_id=user_id)
    livros = []
    for record in result:
        data = record.data()
        if not isinstance(data.get('url_img'), str):
            data['url_img'] = ""
        livros.append(data)
    return livros

<<<<<<< HEAD
def crud_buscar_ultimos_livros_registrados_por_usuario(session: Session, user_id: int, limite: int) -> List[Dict[str, Any]]:
    """
    Busca os livros mais recentes registrados por um usuário, ordenados pela data de criação.
    """
    query = '''
    MATCH (u:Usuario {id: $user_id})-[:REGISTROU]->(l:Livro)
    OPTIONAL MATCH (a:Autor)-[:ESCREVEU]->(l)
    OPTIONAL MATCH (l)-[:PERTENCE_A]->(c:Categoria)
    // Retorna os dados necessários incluindo a data de criação para ordenação
    RETURN l.id as id,
           coalesce(l.titulo, "") AS titulo,
           l.ano_publicacao as ano_publicacao,
           coalesce(l.url_img, "") as url_img,
           coalesce(l.descricao, "") as descricao,
           l.descr_embedding as descr_embedding,
           coalesce(a.nome, "Desconhecido") as autor,
           collect(c.nome) as categorias,
           l.data_criacao as data_criacao
    // Ordena pela data de criação em ordem decrescente (mais novo primeiro)
    ORDER BY data_criacao DESC
    // Limita o número de resultados
    LIMIT $limite
    '''
    result = session.run(query, user_id=user_id, limite=limite)
    livros = []
    for record in result:
        data = record.data()
        # Remove a chave de data_criacao pois não faz parte do LivroResponse
        data.pop('data_criacao', None) 
        if not isinstance(data.get('url_img'), str):
            data['url_img'] = ""
        livros.append(data)
    return livros

def crud_favoritar_livro(session: Session, user_id: int, livro_id: int) -> bool:
    """Cria um relacionamento :FAVORITOU entre um usuário e um livro."""
    query = """
    MATCH (u:Usuario {id: $user_id}), (l:Livro {id: $livro_id})
    MERGE (u)-[:FAVORITOU]->(l)
    """
    result = session.run(query, user_id=user_id, livro_id=livro_id)
    return result.consume().counters.relationships_created > 0


def crud_desfavoritar_livro(session: Session, user_id: int, livro_id: int) -> bool:
    """Remove um relacionamento :FAVORITOU entre um usuário e um livro."""
    query = """
    MATCH (u:Usuario {id: $user_id})-[r:FAVORITOU]->(l:Livro {id: $livro_id})
    DELETE r
    """
    result = session.run(query, user_id=user_id, livro_id=livro_id)
    return result.consume().counters.relationships_deleted > 0

def crud_listar_livros_favoritos(session: Session, user_id: int) -> List[Dict[str, Any]]:
    """Lista todos os livros favoritados por um usuário."""
    query = '''
    MATCH (u:Usuario {id: $user_id})-[:FAVORITOU]->(l:Livro)
    OPTIONAL MATCH (a:Autor)-[:ESCREVEU]->(l)
    OPTIONAL MATCH (l)-[:PERTENCE_A]->(c:Categoria)
    RETURN l.id as id,
           coalesce(l.titulo, "") AS titulo,
           l.ano_publicacao as ano_publicacao,
           coalesce(l.url_img, "") as url_img,
           coalesce(l.descricao, "") as descricao,
           l.descr_embedding as descr_embedding,
           coalesce(a.nome, "Desconhecido") as autor,
           collect(c.nome) as categorias
    '''
    result = session.run(query, user_id=user_id)
    livros = []
    for record in result:
        data = record.data()
        if not isinstance(data.get('url_img'), str):
            data['url_img'] = ""
        livros.append(data)
    return livros

=======
>>>>>>> 208d50d7
# CRUD PARA COMENTÁRIOS
def crud_criar_comentario(session: Session, user_id: int, livro_id: int, comentario: ComentarioCreate) -> Dict[str, Any]:
    """Cria um novo comentário de um usuário para um livro."""
    query = """
    MATCH (u:Usuario {id: $user_id}), (l:Livro {id: $livro_id})
    CREATE (u)-[r:COMENTOU {
        id: randomUUID(),
        texto: $texto,
        data_criacao: datetime()
    }]->(l)
    RETURN r.id as id, r.texto as texto, r.data_criacao as data_criacao, u.id as user_id, u.name as user_name, l.id as livro_id
    """
    params = {"user_id": user_id, "livro_id": livro_id, "texto": comentario.texto}
    result = session.run(query, params)
    record = result.single()
    if not record:
        return None
    data = record.data()
    if data.get('data_criacao') and hasattr(data['data_criacao'], 'to_native'):
        data['data_criacao'] = data['data_criacao'].to_native()
    return data

def crud_ler_comentarios_de_um_livro(session: Session, livro_id: int) -> List[Dict[str, Any]]:
    """Lê todos os comentários de um livro específico."""
    query = """
    MATCH (u:Usuario)-[r:COMENTOU]->(l:Livro {id: $livro_id})
    RETURN r.id as id, r.texto as texto, r.data_criacao as data_criacao, u.id as user_id, u.name as user_name, l.id as livro_id
    ORDER BY r.data_criacao DESC
    """
    result = session.run(query, livro_id=livro_id)
    comentarios = []
    for record in result:
        data = record.data()
        if data.get('data_criacao') and hasattr(data['data_criacao'], 'to_native'):
            data['data_criacao'] = data['data_criacao'].to_native()
        comentarios.append(data)
    return comentarios

def crud_atualizar_comentario(session: Session, user_id: int, comentario_id: str, comentario_update: ComentarioUpdate) -> Optional[Dict[str, Any]]:
    """Atualiza um comentário, verificando se o usuário é o dono."""
    query = """
    MATCH (u:Usuario {id: $user_id})-[r:COMENTOU {id: $comentario_id}]->(l:Livro)
    SET r.texto = $texto
    RETURN r.id as id, r.texto as texto, r.data_criacao as data_criacao, u.id as user_id, u.name as user_name, l.id as livro_id
    """
    params = {"user_id": user_id, "comentario_id": comentario_id, "texto": comentario_update.texto}
    result = session.run(query, params)
    record = result.single()
    if not record:
        return None
    data = record.data()
    if data.get('data_criacao') and hasattr(data['data_criacao'], 'to_native'):
        data['data_criacao'] = data['data_criacao'].to_native()
    return data

def crud_apagar_comentario(session: Session, user_id: int, comentario_id: str) -> bool:
    """Apaga um comentário, verificando se o usuário é o dono."""
    query = "MATCH (u:Usuario {id: $user_id})-[r:COMENTOU {id: $comentario_id}]->() DELETE r"
    result = session.run(query, user_id=user_id, comentario_id=comentario_id)
    return result.consume().counters.relationships_deleted > 0

# Autenticaão
def create_access_token(data: dict, expires_delta: timedelta = None):
    to_encode = data.copy()
    if expires_delta:
        expire = datetime.now(timezone.utc) + expires_delta
    else:
        expire = datetime.now(timezone.utc) + timedelta(minutes=15)
    to_encode.update({"exp": expire})
    encoded_jwt = pyjwt.encode(to_encode, SECRET_KEY, algorithm=ALGORITHM)
    return encoded_jwt

def verify_password(plain_password: str, hashed_password: str) -> bool:
    return bcrypt.checkpw(plain_password.encode('utf-8'), hashed_password.encode('utf-8'))

def authenticate_user(session: Session, email: str, password: str) -> Optional[Dict[str, Any]]:
    # Find user by email
    result = session.run(
        "MATCH (u:Usuario {email: $email}) RETURN u.id as user_id, u.name as name, u.surname as surname, u.email as email, u.password as password",
        email=email
    )
    record = result.single()
    
    if not record:
        return None
    
    user_data = record.data()
    if not verify_password(password, user_data['password']):
        return None
    
    return user_data

def get_current_user(credentials: HTTPAuthorizationCredentials = Depends(security), session: Session = Depends(get_db_session)) -> Dict[str, Any]:
    try:
        payload = pyjwt.decode(credentials.credentials, SECRET_KEY, algorithms=[ALGORITHM])
        user_id: int = payload.get("sub")
        if user_id is None:
            raise HTTPException(status_code=401, detail="Invalid token")
    except pyjwt.PyJWTError:
        raise HTTPException(status_code=401, detail="Invalid token")
    
    user = crud_ler_usuario(session, int(user_id))
    if user is None:
        raise HTTPException(status_code=401, detail="User not found")
    
    return user


# --- 5. ENDPOINTS DA API (Rotas) ---
app = FastAPI(title="API da Biblioteca", description="Um microsserviço para gerenciar livros, usuários e suas interações.", version="1.0.0", lifespan=lifespan)

# Configure CORS middleware
app.add_middleware(
    CORSMiddleware,
    allow_origins=["http://localhost:3000"],
    allow_credentials=True,
    allow_methods=["GET", "POST", "PUT", "DELETE", "OPTIONS"],
    allow_headers=["*"],
)

@app.get("/health", tags=["Health"])
def health_check():
    """Endpoint para verificar o status dos serviços."""
    status = {
        "status": "ok",
        "services": {
            "neo4j": "available" if db_driver is not None else "unavailable",
            "embedding_model": "available" if embedding_model is not None else "unavailable"
        }
    }
    
    if db_driver is None and embedding_model is None:
        status["status"] = "degraded"
        status["message"] = "Nenhum serviço crítico está disponível"
    elif db_driver is None:
        status["status"] = "degraded"
        status["message"] = "Neo4j não está disponível"
    elif embedding_model is None:
        status["status"] = "degraded"
        status["message"] = "Modelo de embedding não está disponível"
    
    return status

# --- Rotas de Autor ---
@app.get("/autores/buscar", response_model=AutorSearchResponse, tags=["Autores"])
def buscar_autores_endpoint(q: str = Query(..., min_length=3), session: Session = Depends(get_db_session)):
    autores = crud_buscar_autores_por_nome(session, q)
    return {"resultados": autores}

@app.post("/autores/", response_model=AutorResponse, status_code=status.HTTP_201_CREATED, tags=["Autores"])
def criar_autor_endpoint(autor: AutorCreate, session: Session = Depends(get_db_session)):
    db_autor = crud_criar_autor(session, autor)
    return crud_ler_autor(session, db_autor['id'])

@app.get("/autores/{autor_id}", response_model=AutorResponse, tags=["Autores"])
def ler_autor_endpoint(autor_id: str, session: Session = Depends(get_db_session)):
    db_autor = crud_ler_autor(session, autor_id)
    if not db_autor: raise HTTPException(status_code=404, detail="Autor não encontrado")
    return db_autor

@app.put("/autores/{autor_id}", response_model=AutorResponse, tags=["Autores"])
def atualizar_autor_endpoint(autor_id: str, autor: AutorUpdate, session: Session = Depends(get_db_session)):
    db_autor = crud_atualizar_autor(session, autor_id, autor)
    if not db_autor: raise HTTPException(status_code=404, detail="Autor não encontrado")
    return crud_ler_autor(session, autor_id)

@app.delete("/autores/{autor_id}", status_code=status.HTTP_204_NO_CONTENT, tags=["Autores"])
def apagar_autor_endpoint(autor_id: str, session: Session = Depends(get_db_session)):
    if not crud_apagar_autor(session, autor_id):
        raise HTTPException(status_code=404, detail="Autor não encontrado")
    return None

# --- Rotas de Livro ---
@app.get("/livros/buscar", response_model=LivroSearchResponse, tags=["Livros"])
def buscar_livros_endpoint(q: str = Query(..., min_length=3), session: Session = Depends(get_db_session)):
    livros = crud_buscar_livros_por_titulo(session, q)
    return {"resultados": livros}
    
@app.post("/usuarios/{user_id}/livros/", response_model=LivroResponse, status_code=status.HTTP_201_CREATED, tags=["Livros"])
def criar_livro_endpoint(user_id: int, livro: LivroCreate, session: Session = Depends(get_db_session), model: SentenceTransformer = Depends(get_embedding_model)):
    db_livro_info = crud_criar_livro(session, livro, model)
    if not db_livro_info:
        raise HTTPException(status_code=500, detail="Não foi possível criar o livro.")
    
    livro_id = db_livro_info['id']
    
    # Aqui associamos o livro recém-criado com o usuário que fez a requisição.
    crud_associar_livro_usuario(session, user_id, livro_id)
       
    return crud_ler_livro(session, livro_id)

@app.get("/livros/{livro_id}", response_model=LivroResponse, tags=["Livros"])
def ler_livro_endpoint(livro_id: int, session: Session = Depends(get_db_session)):
    db_livro = crud_ler_livro(session, livro_id)
    if not db_livro: 
        raise HTTPException(status_code=404, detail="Livro não encontrado")
    if db_livro.get('descricao') == "None":
        raise HTTPException(status_code=404, detail="Livro não encontrado ou não disponível.")
    return db_livro

@app.put("/livros/{livro_id}", response_model=LivroResponse, tags=["Livros"])
def atualizar_livro_endpoint(livro_id: int, livro: LivroUpdate, session: Session = Depends(get_db_session), model: SentenceTransformer = Depends(get_embedding_model)):
    if not crud_atualizar_livro(session, livro_id, livro, model):
        raise HTTPException(status_code=404, detail="Livro não encontrado ou nenhuma propriedade foi alterada")
    return crud_ler_livro(session, livro_id)

@app.delete("/livros/{livro_id}", status_code=status.HTTP_204_NO_CONTENT, tags=["Livros"])
def apagar_livro_endpoint(livro_id: int, session: Session = Depends(get_db_session)):
    if not crud_apagar_livro(session, livro_id):
        raise HTTPException(status_code=404, detail="Livro não encontrado")

@app.get("/livros/todos/", response_model=List[LivroResponse], tags=["Livros"])
def buscar_todos_livros_endpoint(session: Session = Depends(get_db_session)):
    livros = crud_buscar_todos_livros(session)
    return livros

# --- Rotas de Usuário ---
@app.post("/usuarios/", response_model=UsuarioResponse, status_code=status.HTTP_201_CREATED, tags=["Usuários"])
def criar_usuario_endpoint(usuario: UsuarioCreate, session: Session = Depends(get_db_session)):
    return crud_criar_usuario(session, usuario)

@app.get("/usuarios/{user_id}", response_model=UsuarioResponse, tags=["Usuários"])
def ler_usuario_endpoint(user_id: int, session: Session = Depends(get_db_session)):
    db_user = crud_ler_usuario(session, user_id)
    if not db_user: raise HTTPException(status_code=404, detail="Usuário não encontrado")
    return db_user

@app.put("/usuarios/{user_id}", response_model=UsuarioResponse, tags=["Usuários"])
def atualizar_usuario_endpoint(user_id: int, usuario: UsuarioUpdate, session: Session = Depends(get_db_session)):
    db_user = crud_atualizar_usuario(session, user_id, usuario)
    if not db_user: raise HTTPException(status_code=404, detail="Usuário não encontrado")
    return db_user

@app.delete("/usuarios/{user_id}", status_code=status.HTTP_204_NO_CONTENT, tags=["Usuários"])
def apagar_usuario_endpoint(user_id: int, session: Session = Depends(get_db_session)):
    if not crud_apagar_usuario(session, user_id):
        raise HTTPException(status_code=404, detail="Usuário não encontrado")


@app.post("/usuarios/{user_id}/colecoes/", response_model=ColecaoResponse, tags=["Coleções"])
def criar_colecao_endpoint(user_id: int, colecao: ColecaoCreate, session: Session = Depends(get_db_session)):
    db_colecao = crud_criar_colecao(session, user_id, colecao)
    return crud_ler_colecao(session, db_colecao['id'], user_id)

@app.get("/usuarios/{user_id}/colecoes/", response_model=List[ColecoesResponse], tags=["Coleções"])
def pegar_colecoes_endpoint(user_id: int, session: Session = Depends(get_db_session)):
    db_colecao = crud_pegar_colecoes(session, user_id)
    return [ColecoesResponse(**colecao) for colecao in db_colecao]

@app.get("/colecoes/{colecao_id}", response_model=ColecaoResponse, tags=["Coleções"])
def ler_colecao_endpoint(user_id: int, colecao_id: str, session: Session = Depends(get_db_session)):
    db_colecao = crud_ler_colecao(session, colecao_id, user_id)
    if not db_colecao: raise HTTPException(status_code=404, detail="Coleção não encontrada")
    return db_colecao

@app.delete("/colecoes/{colecao_id}", status_code=status.HTTP_204_NO_CONTENT, tags=["Coleções"])
def apagar_colecao_endpoint(colecao_id: str, session: Session = Depends(get_db_session)):
    if not crud_apagar_colecao(session, colecao_id):
        raise HTTPException(status_code=404, detail="Coleção não encontrada")
    
@app.put("/colecoes/{colecao_id}", response_model=ColecaoResponse, tags=["Coleções"])
def atualizar_colecao_endpoint(colecao_id: str, colecao: ColecaoUpdate, session: Session = Depends(get_db_session)):
    db_colecao = crud_atualizar_colecao(session, colecao_id, colecao)
    if not db_colecao:
        raise HTTPException(status_code=404, detail="Coleção não encontrada para atualizar")
    result = session.run("MATCH (u:Usuario)-[:CRIOU]->(c:Colecao {id: $id}) RETURN u.id as user_id", id=colecao_id)
    owner = result.single()
    if not owner:
        raise HTTPException(status_code=404, detail="Dono da coleção não encontrado")
    
    return crud_ler_colecao(session, colecao_id, owner['user_id'])

@app.post("/colecoes/{colecao_id}/livros/{livro_id}", status_code=status.HTTP_204_NO_CONTENT, tags=["Coleções"])
def adicionar_livro_a_colecao_endpoint(colecao_id: str, livro_id: int, session: Session = Depends(get_db_session)):
    if not crud_adicionar_livro_colecao(session, colecao_id, livro_id):
        raise HTTPException(status_code=404, detail="Coleção ou livro não encontrado")

@app.delete("/colecoes/{colecao_id}/livros/{livro_id}", status_code=status.HTTP_204_NO_CONTENT, tags=["Coleções"])
def remover_livro_da_colecao_endpoint(colecao_id: str, livro_id: int, session: Session = Depends(get_db_session)):
    if not crud_remover_livro_colecao(session, colecao_id, livro_id):
        raise HTTPException(status_code=404, detail="Relação Coleção-Livro não encontrada")

# --- Rotas de Interação e Recomendação ---
@app.post("/usuarios/{user_id}/livros/{livro_id}/interacao", response_model=InteracaoResponse, tags=["Interações"])
def gerenciar_interacao_endpoint(user_id: int, livro_id: int, interacao: InteracaoCreate, session: Session = Depends(get_db_session)):
    resultado = crud_gerenciar_interacao(session, user_id, livro_id, interacao)
    if resultado is None: raise HTTPException(status_code=404, detail="Usuário ou Livro não encontrado")
    return resultado

@app.get("/usuarios/{user_id}/livros/{livro_id}/interacao", response_model=InteracaoResponse, tags=["Interações"])
def ler_interacao_endpoint(user_id: int, livro_id: int, session: Session = Depends(get_db_session)):
    resultado = crud_ler_interacao(session, user_id, livro_id)
    if resultado is None: raise HTTPException(status_code=404, detail="Interação não encontrada")
    return resultado

@app.delete("/usuarios/{user_id}/livros/{livro_id}/interacao", status_code=status.HTTP_204_NO_CONTENT, tags=["Interações"])
def apagar_interacao_endpoint(user_id: int, livro_id: int, session: Session = Depends(get_db_session)):
    if not crud_apagar_interacao(session, user_id, livro_id):
        raise HTTPException(status_code=404, detail="Interação não encontrada")
    
@app.get("/usuarios/{user_id}/livros/status/{status}", response_model=List[LivroResponse], tags=["Interações"])
def listar_livros_por_status_endpoint(user_id: int, status: str, session: Session = Depends(get_db_session)):
    """
    Lista todos os livros de um usuário filtrados por um status de interação.
    O status deve ser 'LIDO' ou 'LENDO'.
    """
    valid_statuses = ["LIDO", "LENDO", "NOVO"]
    if status.upper() not in valid_statuses:
        raise HTTPException(status_code=400, detail="Status inválido. Use 'LIDO' ou 'LENDO'.")
    
    livros = crud_livros_por_status_interacao(session, user_id, status.upper())
    return livros

@app.post("/usuarios/{user_id}/livros/{livro_id}/favoritar", status_code=status.HTTP_201_CREATED, tags=["Favoritos"])
def favoritar_livro_endpoint(user_id: int, livro_id: int, session: Session = Depends(get_db_session)):
    """Marca um livro como favorito para um usuário."""
    crud_favoritar_livro(session, user_id, livro_id)

    return {"message": "Livro marcado como favorito com sucesso."}

@app.delete("/usuarios/{user_id}/livros/{livro_id}/favoritar", status_code=status.HTTP_204_NO_CONTENT, tags=["Favoritos"])
def desfavoritar_livro_endpoint(user_id: int, livro_id: int, session: Session = Depends(get_db_session)):
    """Remove um livro dos favoritos de um usuário."""
    if not crud_desfavoritar_livro(session, user_id, livro_id):
        raise HTTPException(status_code=404, detail="Relação de favorito não encontrada para ser removida.")

@app.get("/usuarios/{user_id}/favoritos", response_model=List[LivroResponse], tags=["Favoritos"])
def listar_favoritos_endpoint(user_id: int, session: Session = Depends(get_db_session)):
    """Lista todos os livros favoritados por um usuário."""
    livros_favoritos = crud_listar_livros_favoritos(session, user_id)
    return livros_favoritos

@app.post("/usuarios/{user_id}/livros/{livro_id}/avaliar", status_code=status.HTTP_204_NO_CONTENT, tags=["Interações"])
def avaliar_livro_endpoint(user_id: int, livro_id: int, avaliacao: AvaliacaoCreate, session: Session = Depends(get_db_session)):
    if not crud_avaliar_livro(session, user_id, livro_id, avaliacao):
        raise HTTPException(status_code=404, detail="Usuário ou livro não encontrado para avaliar")

@app.get("/usuarios/{user_id}/livros/{livro_id}/avaliacao", response_model=AvaliacaoResponse, tags=["Interações"])
def ler_avaliacao_endpoint(user_id: int, livro_id: int, session: Session = Depends(get_db_session)):
    resultado = crud_ler_avaliacao(session, user_id, livro_id)
    if resultado is None: raise HTTPException(status_code=404, detail="Avaliação não encontrada")
    return resultado

@app.delete("/usuarios/{user_id}/livros/{livro_id}/avaliacao", status_code=status.HTTP_204_NO_CONTENT, tags=["Interações"])
def apagar_avaliacao_endpoint(user_id: int, livro_id: int, session: Session = Depends(get_db_session)):
    if not crud_apagar_avaliacao(session, user_id, livro_id):
        raise HTTPException(status_code=404, detail="Avaliação não encontrada")

@app.get("/usuarios/{user_id}/recomendacoes", response_model=RecomendacoesResponse, tags=["Recomendações"])
def gerar_recomendacoes_endpoint(user_id: int, session: Session = Depends(get_db_session)):
    recomendacoes = crud_gerar_recomendacoes(session, user_id)
    return {"recomendacoes": recomendacoes}

@app.get("/usuarios/{user_id}/livros/registrados", response_model=List[LivroResponse], tags=["Livros"])
def listar_livros_registrados_endpoint(user_id: int, session: Session = Depends(get_db_session)):
    livros = crud_livros_registrados_por_usuario(session, user_id)
    return livros

@app.get("/usuarios/{user_id}/livros/recentes", response_model=List[LivroResponse], tags=["Livros"])
def listar_ultimos_livros_registrados_endpoint(
    user_id: int, 
    limite: int = Query(5, ge=1, le=20, description="Número de livros recentes a serem retornados."),
    session: Session = Depends(get_db_session)
):
    """
    Obtém uma lista dos livros mais recentemente cadastrados por um usuário específico.
    """
    livros = crud_buscar_ultimos_livros_registrados_por_usuario(session, user_id, limite)
    if not livros:
        raise HTTPException(status_code=404, detail="Nenhum livro registrado encontrado para este usuário.")
    return livros

# ROTAS PARA COMENTÁRIOS
@app.post("/usuarios/{user_id}/livros/{livro_id}/comentarios", response_model=ComentarioResponse, status_code=status.HTTP_201_CREATED, tags=["Comentários"])
def criar_comentario_endpoint(user_id: int, livro_id: int, comentario: ComentarioCreate, session: Session = Depends(get_db_session)):
    """Cria um novo comentário de um usuário para um livro."""

    novo_comentario = crud_criar_comentario(session, user_id, livro_id, comentario)
    if not novo_comentario:
        raise HTTPException(
            status_code=status.HTTP_400_BAD_REQUEST,
            detail="Não foi possível adicionar o comentário. Verifique se o usuário e o livro existem."
        )
    return novo_comentario

@app.get("/livros/{livro_id}/comentarios", response_model=List[ComentarioResponse], tags=["Comentários"])
def ler_comentarios_endpoint(livro_id: int, session: Session = Depends(get_db_session)):
    """Lê todos os comentários de um livro específico."""
    return crud_ler_comentarios_de_um_livro(session, livro_id)

@app.put("/usuarios/{user_id}/comentarios/{comentario_id}", response_model=ComentarioResponse, tags=["Comentários"])
def atualizar_comentario_endpoint(user_id: int, comentario_id: str, comentario: ComentarioUpdate, session: Session = Depends(get_db_session)):
    """Atualiza um comentário existente. O usuário deve ser o autor do comentário."""

    comentario_atualizado = crud_atualizar_comentario(session, user_id, comentario_id, comentario)
    if not comentario_atualizado:
        raise HTTPException(status_code=404, detail="Comentário não encontrado ou você não tem permissão para editá-lo.")
    return comentario_atualizado

@app.delete("/usuarios/{user_id}/comentarios/{comentario_id}", status_code=status.HTTP_204_NO_CONTENT, tags=["Comentários"])
def apagar_comentario_endpoint(user_id: int, comentario_id: str, session: Session = Depends(get_db_session)):
    """Apaga um comentário. O usuário deve ser o autor do comentário."""

    if not crud_apagar_comentario(session, user_id, comentario_id):
        raise HTTPException(status_code=404, detail="Comentário não encontrado ou você não tem permissão para apagá-lo.")



@app.post("/auth/register", response_model=TokenResponse, status_code=status.HTTP_201_CREATED, tags=["Authentication"])
def registar_usuario_endpoint(usuario: UsuarioCreate, session: Session = Depends(get_db_session)):
    # Verifica se o usuário já existe
    result = session.run("MATCH (u:Usuario {email: $email}) RETURN u.id", email=usuario.email)
    if result.single():
        raise HTTPException(status_code=400, detail="Email already registered")
    
    # Registra o usuário
    user_data = crud_criar_usuario(session, usuario)
    
    # Cria um token de acesso para o usuário
    access_token_expires = timedelta(minutes=ACCESS_TOKEN_EXPIRE_MINUTES)
    access_token = create_access_token(
        data={"sub": str(user_data["user_id"])}, expires_delta=access_token_expires
    )
    user_id = str(user_data["user_id"])
    
    return TokenResponse(access_token=str(access_token), user_id=user_id)

@app.post("/auth/login", response_model=TokenResponse, tags=["Authentication"])
def login_endpoint(login_data: LoginRequest, session: Session = Depends(get_db_session)):
    user = authenticate_user(session, login_data.email, login_data.senha)
    if not user:
        raise HTTPException(status_code=401, detail="Incorrect email or password")
    
    access_token_expires = timedelta(minutes=ACCESS_TOKEN_EXPIRE_MINUTES)
    access_token = create_access_token(
        data={"sub": str(user["user_id"])}, expires_delta=access_token_expires
    )
    
    return TokenResponse(access_token=access_token, user_id=str(user["user_id"]))

@app.get("/auth/me", response_model=UsuarioResponse, tags=["Authentication"])
def get_current_user_endpoint(current_user: Dict[str, Any] = Depends(get_current_user)):
    return current_user

@app.post("/upload/imagem_livro/", tags=["Livros"])
def upload_imagem_livro(file: UploadFile = File(...)):
    """
    Recebe um arquivo de imagem, salva em disco e retorna a URL pública.
    """
    extensao = os.path.splitext(file.filename)[1]
    if extensao.lower() not in [".jpg", ".jpeg", ".png", ".gif", ".webp"]:
        return JSONResponse(status_code=400, content={"erro": "Formato de imagem não suportado."})
    nome_arquivo = f"livro_{datetime.now(timezone.utc).strftime('%Y%m%d%H%M%S%f')}{extensao}"
    caminho_arquivo = os.path.join(UPLOAD_DIR, nome_arquivo)
    with open(caminho_arquivo, "wb") as buffer:
        buffer.write(file.file.read())
    url_publica = f"/static/{nome_arquivo}"
    return {"url_img": url_publica}

@app.delete("/upload/imagem_livro/", tags=["Livros"])
def delete_imagem_livro(url_img: str = Query(...)):
    """
    Deleta um arquivo de imagem do servidor.
    """
    try:
        # Extract filename from URL
        if url_img.startswith("/static/"):
            filename = url_img.replace("/static/", "")
        elif url_img.startswith("http://127.0.0.1:8000/static/"):
            filename = url_img.replace("http://127.0.0.1:8000/static/", "")
        else:
            return JSONResponse(status_code=400, content={"erro": "URL de imagem inválida."})
        
        caminho_arquivo = os.path.join(UPLOAD_DIR, filename)
        
        if os.path.exists(caminho_arquivo):
            os.remove(caminho_arquivo)
            return {"mensagem": "Imagem deletada com sucesso."}
        else:
            return JSONResponse(status_code=404, content={"erro": "Arquivo não encontrado."})
    except Exception as e:
        return JSONResponse(status_code=500, content={"erro": f"Erro ao deletar imagem: {str(e)}"})

from fastapi.staticfiles import StaticFiles
app.mount("/static", StaticFiles(directory=UPLOAD_DIR), name="static")<|MERGE_RESOLUTION|>--- conflicted
+++ resolved
@@ -630,8 +630,6 @@
 def crud_livros_registrados_por_usuario(session: Session, user_id: int) -> List[Dict[str, Any]]:
     query = '''
     MATCH (u:Usuario {id: $user_id})-[:REGISTROU]->(l:Livro)
-<<<<<<< HEAD
-=======
     OPTIONAL MATCH (a:Autor)-[:ESCREVEU]->(l)
     OPTIONAL MATCH (l)-[:PERTENCE_A]->(c:Categoria)
     RETURN l.id as id,
@@ -709,7 +707,6 @@
     """Lista todos os livros favoritados por um usuário."""
     query = '''
     MATCH (u:Usuario {id: $user_id})-[:FAVORITOU]->(l:Livro)
->>>>>>> 208d50d7
     OPTIONAL MATCH (a:Autor)-[:ESCREVEU]->(l)
     OPTIONAL MATCH (l)-[:PERTENCE_A]->(c:Categoria)
     RETURN l.id as id,
@@ -730,86 +727,6 @@
         livros.append(data)
     return livros
 
-<<<<<<< HEAD
-def crud_buscar_ultimos_livros_registrados_por_usuario(session: Session, user_id: int, limite: int) -> List[Dict[str, Any]]:
-    """
-    Busca os livros mais recentes registrados por um usuário, ordenados pela data de criação.
-    """
-    query = '''
-    MATCH (u:Usuario {id: $user_id})-[:REGISTROU]->(l:Livro)
-    OPTIONAL MATCH (a:Autor)-[:ESCREVEU]->(l)
-    OPTIONAL MATCH (l)-[:PERTENCE_A]->(c:Categoria)
-    // Retorna os dados necessários incluindo a data de criação para ordenação
-    RETURN l.id as id,
-           coalesce(l.titulo, "") AS titulo,
-           l.ano_publicacao as ano_publicacao,
-           coalesce(l.url_img, "") as url_img,
-           coalesce(l.descricao, "") as descricao,
-           l.descr_embedding as descr_embedding,
-           coalesce(a.nome, "Desconhecido") as autor,
-           collect(c.nome) as categorias,
-           l.data_criacao as data_criacao
-    // Ordena pela data de criação em ordem decrescente (mais novo primeiro)
-    ORDER BY data_criacao DESC
-    // Limita o número de resultados
-    LIMIT $limite
-    '''
-    result = session.run(query, user_id=user_id, limite=limite)
-    livros = []
-    for record in result:
-        data = record.data()
-        # Remove a chave de data_criacao pois não faz parte do LivroResponse
-        data.pop('data_criacao', None) 
-        if not isinstance(data.get('url_img'), str):
-            data['url_img'] = ""
-        livros.append(data)
-    return livros
-
-def crud_favoritar_livro(session: Session, user_id: int, livro_id: int) -> bool:
-    """Cria um relacionamento :FAVORITOU entre um usuário e um livro."""
-    query = """
-    MATCH (u:Usuario {id: $user_id}), (l:Livro {id: $livro_id})
-    MERGE (u)-[:FAVORITOU]->(l)
-    """
-    result = session.run(query, user_id=user_id, livro_id=livro_id)
-    return result.consume().counters.relationships_created > 0
-
-
-def crud_desfavoritar_livro(session: Session, user_id: int, livro_id: int) -> bool:
-    """Remove um relacionamento :FAVORITOU entre um usuário e um livro."""
-    query = """
-    MATCH (u:Usuario {id: $user_id})-[r:FAVORITOU]->(l:Livro {id: $livro_id})
-    DELETE r
-    """
-    result = session.run(query, user_id=user_id, livro_id=livro_id)
-    return result.consume().counters.relationships_deleted > 0
-
-def crud_listar_livros_favoritos(session: Session, user_id: int) -> List[Dict[str, Any]]:
-    """Lista todos os livros favoritados por um usuário."""
-    query = '''
-    MATCH (u:Usuario {id: $user_id})-[:FAVORITOU]->(l:Livro)
-    OPTIONAL MATCH (a:Autor)-[:ESCREVEU]->(l)
-    OPTIONAL MATCH (l)-[:PERTENCE_A]->(c:Categoria)
-    RETURN l.id as id,
-           coalesce(l.titulo, "") AS titulo,
-           l.ano_publicacao as ano_publicacao,
-           coalesce(l.url_img, "") as url_img,
-           coalesce(l.descricao, "") as descricao,
-           l.descr_embedding as descr_embedding,
-           coalesce(a.nome, "Desconhecido") as autor,
-           collect(c.nome) as categorias
-    '''
-    result = session.run(query, user_id=user_id)
-    livros = []
-    for record in result:
-        data = record.data()
-        if not isinstance(data.get('url_img'), str):
-            data['url_img'] = ""
-        livros.append(data)
-    return livros
-
-=======
->>>>>>> 208d50d7
 # CRUD PARA COMENTÁRIOS
 def crud_criar_comentario(session: Session, user_id: int, livro_id: int, comentario: ComentarioCreate) -> Dict[str, Any]:
     """Cria um novo comentário de um usuário para um livro."""
